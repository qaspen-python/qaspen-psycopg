[tool.poetry]
name = "qaspen-psycopg"
version = "0.0.1"
description = ""
authors = ["chandr-andr (Kiselev Aleksandr) <askiselev00@gmail.com>"]
readme = "README.md"

[tool.poetry.dependencies]
python = ">=3.8.1,<4.0"
psycopg = "^3.1.12"
psycopg-pool = "^3.1.8"
<<<<<<< HEAD
qaspen = "0.0.5a"
=======
qaspen = "^0.0.1a0"
>>>>>>> 016fd68e

[tool.poetry.group.dev.dependencies]
mypy = "^1.6.1"
ruff = "^0.1.2"
isort = "^5.12.0"
black = "^23.10.1"
pytest = "^7.4.3"
pre-commit = "^3.5.0"
autoflake = "^2.2.1"
yesqa = "^1.5.0"
typing-extensions = "^4.8.0"
anyio = "^4.0.0"
pytest-xdist = "^3.3.1"
pytest-cov = "^4.1.0"

[build-system]
requires = ["poetry-core"]
build-backend = "poetry.core.masonry.api"<|MERGE_RESOLUTION|>--- conflicted
+++ resolved
@@ -9,11 +9,7 @@
 python = ">=3.8.1,<4.0"
 psycopg = "^3.1.12"
 psycopg-pool = "^3.1.8"
-<<<<<<< HEAD
-qaspen = "0.0.5a"
-=======
-qaspen = "^0.0.1a0"
->>>>>>> 016fd68e
+qaspen = "^0.0.5a0"
 
 [tool.poetry.group.dev.dependencies]
 mypy = "^1.6.1"
